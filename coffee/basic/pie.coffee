--- conflicted
+++ resolved
@@ -45,10 +45,4 @@
       .attr("transform", (d) => "translate(#{@arc.centroid(d)})")
       .attr("dy", ".35em")
       .style("text-anchor", "middle")
-<<<<<<< HEAD
       .text((d) -> d.data.label or d.data.category)
-
-    arcs.exit().remove()
-=======
-      .text((d) -> d.data.label)
->>>>>>> 6332fca2
